--- conflicted
+++ resolved
@@ -1,1058 +1,1054 @@
-# -*- coding: utf-8 -*-
-#
-# This file is part of cclib (http://cclib.github.io), a library for parsing
-# and interpreting the results of computational chemistry packages.
-#
-# Copyright (C) 2008-2014, the cclib development team
-#
-# The library is free software, distributed under the terms of
-# the GNU Lesser General Public version 2.1 or later. You should have
-# received a copy of the license along with cclib. You can also access
-# the full license online at http://www.gnu.org/copyleft/lgpl.html.
-
-"""Parser for NWChem output files"""
-
-
-import itertools
-import re
-
-import numpy
-
-from . import logfileparser
-from . import utils
-
-
-class NWChem(logfileparser.Logfile):
-    """An NWChem log file."""
-
-    def __init__(self, *args, **kwargs):
-
-        # Call the __init__ method of the superclass
-        super(NWChem, self).__init__(logname="NWChem", *args, **kwargs)
-
-    def __str__(self):
-        """Return a string representation of the object."""
-        return "NWChem log file %s" % (self.filename)
-
-    def __repr__(self):
-        """Return a representation of the object."""
-        return 'NWChem("%s")' % (self.filename)
-
-    def normalisesym(self, label):
-        """Use standard symmetry labels instead of NWChem labels.
-
-        To normalise:
-        (1) If label is one of [SG, PI, PHI, DLTA], replace by [sigma, pi, phi, delta]
-        (2) replace any G or U by their lowercase equivalent
-
-        >>> sym = NWChem("dummyfile").normalisesym
-        >>> labels = ['A1', 'AG', 'A1G', "SG", "PI", "PHI", "DLTA", 'DLTU', 'SGG']
-        >>> map(sym, labels)
-        ['A1', 'Ag', 'A1g', 'sigma', 'pi', 'phi', 'delta', 'delta.u', 'sigma.g']
-        """
-        # FIXME if necessary
-        return label
-
-    name2element = lambda self, lbl: "".join(itertools.takewhile(str.isalpha, str(lbl)))
-
-    def extract(self, inputfile, line):
-        """Extract information from the file object inputfile."""
-
-        # This is printed in the input module, so should always be the first coordinates,
-        # and contains some basic information we want to parse as well. However, this is not
-        # the only place where the coordinates are printed during geometry optimization,
-        # since the gradients module has a separate coordinate printout, which happens
-        # alongside the coordinate gradients. This geometry printout happens at the
-        # beginning of each optimization step only.
-        if line.strip() == 'Geometry "geometry" -> ""' or line.strip() == 'Geometry "geometry" -> "geometry"':
-
-            self.skip_lines(inputfile, ['dashes', 'blank', 'units', 'blank', 'header', 'dashes'])
-
-            if not hasattr(self, 'atomcoords'):
-                self.atomcoords = []
-
-            line = next(inputfile)
-            coords = []
-            atomnos = []
-            while line.strip():
-                # The column labeled 'tag' is usually empty, but I'm not sure whether it can have spaces,
-                # so for now assume that it can and that there will be seven columns in that case.
-                if len(line.split()) == 6:
-                    index, atomname, nuclear, x, y, z = line.split()
-                else:
-                    index, atomname, tag, nuclear, x, y, z = line.split()
-                coords.append(list(map(float, [x, y, z])))
-                atomnos.append(int(float(nuclear)))
-                line = next(inputfile)
-
-            self.atomcoords.append(coords)
-
-            self.set_attribute('atomnos', atomnos)
-
-        # If the geometry is printed in XYZ format, it will have the number of atoms.
-        if line[12:31] == "XYZ format geometry":
-
-            self.skip_line(inputfile, 'dashes')
-            natom = int(next(inputfile).strip())
-            self.set_attribute('natom', natom)
-
-        if line.strip() == "NWChem Geometry Optimization":
-            self.skip_lines(inputfile, ['d', 'b', 'b', 'b', 'b', 'title', 'b', 'b'])
-            line = next(inputfile)
-            while line.strip():
-                if "maximum gradient threshold" in line:
-                    gmax = float(line.split()[-1])
-                if "rms gradient threshold" in line:
-                    grms = float(line.split()[-1])
-                if "maximum cartesian step threshold" in line:
-                    xmax = float(line.split()[-1])
-                if "rms cartesian step threshold" in line:
-                    xrms = float(line.split()[-1])
-                line = next(inputfile)
-
-            self.set_attribute('geotargets', [gmax, grms, xmax, xrms])
-
-        # NWChem does not normally print the basis set for each atom, but rather
-        # chooses the concise option of printing Gaussian coefficients for each
-        # atom type/element only once. Therefore, we need to first parse those
-        # coefficients and afterwards build the appropriate gbasis attribute based
-        # on that and atom types/elements already parsed (atomnos). However, if atom
-        # are given different names (number after element, like H1 and H2), then NWChem
-        # generally prints the gaussian parameters for all unique names, like this:
-        #
-        #                      Basis "ao basis" -> "ao basis" (cartesian)
-        #                      -----
-        #  O (Oxygen)
-        #  ----------
-        #            Exponent  Coefficients
-        #       -------------- ---------------------------------------------------------
-        #  1 S  1.30709320E+02  0.154329
-        #  1 S  2.38088610E+01  0.535328
-        # (...)
-        #
-        #  H1 (Hydrogen)
-        #  -------------
-        #            Exponent  Coefficients
-        #       -------------- ---------------------------------------------------------
-        #  1 S  3.42525091E+00  0.154329
-        # (...)
-        #
-        #  H2 (Hydrogen)
-        #  -------------
-        #            Exponent  Coefficients
-        #       -------------- ---------------------------------------------------------
-        #  1 S  3.42525091E+00  0.154329
-        # (...)
-        #
-        # This current parsing code below assumes all atoms of the same element
-        # use the same basis set, but that might not be true, and this will probably
-        # need to be considered in the future when such a logfile appears.
-        if line.strip() == """Basis "ao basis" -> "ao basis" (cartesian)""":
-            self.skip_line(inputfile, 'dashes')
-            gbasis_dict = {}
-            line = next(inputfile)
-            while line.strip():
-                atomname = line.split()[0]
-                atomelement = self.name2element(atomname)
-                gbasis_dict[atomelement] = []
-                self.skip_lines(inputfile, ['d', 'labels', 'd'])
-                shells = []
-                line = next(inputfile)
-                while line.strip() and line.split()[0].isdigit():
-                    shell = None
-                    while line.strip():
-                        nshell, type, exp, coeff = line.split()
-                        nshell = int(nshell)
-                        assert len(shells) == nshell - 1
-                        if not shell:
-                            shell = (type, [])
-                        else:
-                            assert shell[0] == type
-                        exp = float(exp)
-                        coeff = float(coeff)
-                        shell[1].append((exp, coeff))
-                        line = next(inputfile)
-                    shells.append(shell)
-                    line = next(inputfile)
-                gbasis_dict[atomelement].extend(shells)
-
-            gbasis = []
-            for i in range(self.natom):
-                atomtype = self.table.element[self.atomnos[i]]
-                gbasis.append(gbasis_dict[atomtype])
-
-            self.set_attribute('gbasis', gbasis)
-
-        # Normally the indexes of AOs assigned to specific atoms are also not printed,
-        # so we need to infer that. We could do that from the previous section,
-        # it might be worthwhile to take numbers from two different places, hence
-        # the code below, which builds atombasis based on the number of functions
-        # listed in this summary of the AO basis. Similar to previous section, here
-        # we assume all atoms of the same element have the same basis sets, but
-        # this will probably need to be revised later.
-
-        # The section we can glean info about aonmaes looks like:
-        #
-        # Summary of "ao basis" -> "ao basis" (cartesian)
-        # ------------------------------------------------------------------------------
-        #       Tag                 Description            Shells   Functions and Types
-        # ---------------- ------------------------------  ------  ---------------------
-        # C                           sto-3g                  3        5   2s1p
-        # H                           sto-3g                  1        1   1s
-        #
-        # However, we need to make sure not to match the following entry lines:
-        #
-        # *  Summary of "ao basis" -> "" (cartesian)
-        # *  Summary of allocated global arrays
-        #
-        # Unfortantely, "ao basis" isn't unique because it can be renamed to anything for
-        # later reference: http://www.nwchem-sw.org/index.php/Basis
-        # It also appears that we have to handle cartesian vs. spherical
-
-        if line[1:11] == "Summary of":
-            match = re.match(' Summary of "([^\"]*)" -> "([^\"]*)" \((.+)\)', line)
-
-            if match and match.group(1) == match.group(2):
-
-                self.skip_lines(inputfile, ['d', 'title', 'd'])
-
-                self.shells = {}
-                self.shells["type"] = match.group(3)
-
-                atombasis_dict = {}
-
-                line = next(inputfile)
-                while line.strip():
-                    atomname, desc, shells, funcs, types = line.split()
-                    atomelement = self.name2element(atomname)
-
-                    self.shells[atomname] = types
-                    atombasis_dict[atomelement] = int(funcs)
-                    line = next(inputfile)
-
-                last = 0
-                atombasis = []
-                for atom in self.atomnos:
-                    atomelement = self.table.element[atom]
-                    nfuncs = atombasis_dict[atomelement]
-                    atombasis.append(list(range(last, last+nfuncs)))
-                    last = atombasis[-1][-1] + 1
-
-                self.set_attribute('atombasis', atombasis)
-
-        # This section contains general parameters for Hartree-Fock calculations,
-        # which do not contain the 'General Information' section like most jobs.
-        if line.strip() == "NWChem SCF Module":
-            # If the calculation doesn't have a title specified, there
-            # aren't as many lines to skip here.
-            self.skip_lines(inputfile, ['d', 'b', 'b'])
-            line = next(inputfile)
-            if line.strip():
-                self.skip_lines(inputfile, ['b', 'b', 'b'])
-            line = next(inputfile)
-            while line.strip():
-                if line[2:8] == "charge":
-                    charge = int(float(line.split()[-1]))
-                    self.set_attribute('charge', charge)
-                if line[2:13] == "open shells":
-                    unpaired = int(line.split()[-1])
-                    self.set_attribute('mult', 2*unpaired + 1)
-                if line[2:7] == "atoms":
-                    natom = int(line.split()[-1])
-                    self.set_attribute('natom', natom)
-                if line[2:11] == "functions":
-                    nfuncs = int(line.split()[-1])
-                    self.set_attribute("nbasis", nfuncs)
-                line = next(inputfile)
-
-        # This section contains general parameters for DFT calculations, as well as
-        # for the many-electron theory module.
-        if line.strip() == "General Information":
-
-            if hasattr(self, 'linesearch') and self.linesearch:
-                return
-
-            while line.strip():
-
-                if "No. of atoms" in line:
-                    self.set_attribute('natom', int(line.split()[-1]))
-                if "Charge" in line:
-                    self.set_attribute('charge', int(line.split()[-1]))
-                if "Spin multiplicity" in line:
-                    mult = line.split()[-1]
-                    if mult == "singlet":
-                        mult = 1
-                    self.set_attribute('mult', int(mult))
-                if "AO basis - number of function" in line:
-                    nfuncs = int(line.split()[-1])
-                    self.set_attribute('nbasis', nfuncs)
-
-                # These will be present only in the DFT module.
-                if "Convergence on energy requested" in line:
-                    target_energy = float(line.split()[-1].replace('D', 'E'))
-                if "Convergence on density requested" in line:
-                    target_density = float(line.split()[-1].replace('D', 'E'))
-                if "Convergence on gradient requested" in line:
-                    target_gradient = float(line.split()[-1].replace('D', 'E'))
-
-                line = next(inputfile)
-
-            # Pretty nasty temporary hack to set scftargets only in the SCF module.
-            if "target_energy" in dir() and "target_density" in dir() and "target_gradient" in dir():
-                if not hasattr(self, 'scftargets'):
-                    self.scftargets = []
-                self.scftargets.append([target_energy, target_density, target_gradient])
-
-        # If the full overlap matrix is printed, it looks like this:
-        #
-        # global array: Temp Over[1:60,1:60],  handle: -996
-        #
-        #            1           2           3           4           5           6
-        #       ----------- ----------- ----------- ----------- ----------- -----------
-        #   1       1.00000     0.24836    -0.00000    -0.00000     0.00000     0.00000
-        #   2       0.24836     1.00000     0.00000    -0.00000     0.00000     0.00030
-        #   3      -0.00000     0.00000     1.00000     0.00000     0.00000    -0.00014
-        # ...
-        if "global array: Temp Over[" in line:
-
-            self.set_attribute('nbasis', int(line.split('[')[1].split(',')[0].split(':')[1]))
-            self.set_attribute('nmo', int(line.split(']')[0].split(',')[1].split(':')[1]))
-
-            aooverlaps = []
-            while len(aooverlaps) < self.nbasis:
-
-                self.skip_line(inputfile, 'blank')
-
-                indices = [int(i) for i in inputfile.next().split()]
-                assert indices[0] == len(aooverlaps) + 1
-
-                self.skip_line(inputfile, "dashes")
-                data = [inputfile.next().split() for i in range(self.nbasis)]
-                indices = [int(d[0]) for d in data]
-                assert indices == list(range(1, self.nbasis+1))
-
-                for i in range(1, len(data[0])):
-                    vector = [float(d[i]) for d in data]
-                    aooverlaps.append(vector)
-
-            self.set_attribute('aooverlaps', aooverlaps)
-
-        if line.strip() in ("The SCF is already converged", "The DFT is already converged"):
-            if self.linesearch:
-                return
-            self.scftargets.append(self.scftargets[-1])
-            self.scfvalues.append(self.scfvalues[-1])
-
-        # The default (only?) SCF algorithm for Hartree-Fock is a preconditioned conjugate
-        # gradient method that apparently "always" converges, so this header should reliably
-        # signal a start of the SCF cycle. The convergence targets are also printed here.
-        if line.strip() == "Quadratically convergent ROHF":
-
-            if hasattr(self, 'linesearch') and self.linesearch:
-                return
-
-            while not "Final" in line:
-
-                # Only the norm of the orbital gradient is used to test convergence.
-                if line[:22] == " Convergence threshold":
-                    target = float(line.split()[-1])
-                    if not hasattr(self, "scftargets"):
-                        self.scftargets = []
-                    self.scftargets.append([target])
-
-                    # This is critical for the stop condition of the section,
-                    # because the 'Final Fock-matrix accuracy' is along the way.
-                    # It would be prudent to find a more robust stop condition.
-                    while list(set(line.strip())) != ["-"]:
-                        line = next(inputfile)
-
-                if line.split() == ['iter', 'energy', 'gnorm', 'gmax', 'time']:
-                    values = []
-                    self.skip_line(inputfile, 'dashes')
-                    line = next(inputfile)
-                    while line.strip():
-                        it, energy, gnorm, gmax, time = line.split()
-                        gnorm = float(gnorm.replace('D', 'E'))
-                        values.append([gnorm])
-                        line = next(inputfile)
-                    if not hasattr(self, 'scfvalues'):
-                        self.scfvalues = []
-                    self.scfvalues.append(values)
-
-                line = next(inputfile)
-
-        # The SCF for DFT does not use the same algorithm as Hartree-Fock, but always
-        # seems to use the following format to report SCF convergence:
-        #   convergence    iter        energy       DeltaE   RMS-Dens  Diis-err    time
-        # ---------------- ----- ----------------- --------- --------- ---------  ------
-        # d= 0,ls=0.0,diis     1   -382.2544324446 -8.28D+02  1.42D-02  3.78D-01    23.2
-        # d= 0,ls=0.0,diis     2   -382.3017298534 -4.73D-02  6.99D-03  3.82D-02    39.3
-        # d= 0,ls=0.0,diis     3   -382.2954343173  6.30D-03  4.21D-03  7.95D-02    55.3
-        # ...
-        if line.split() == ['convergence', 'iter', 'energy', 'DeltaE', 'RMS-Dens', 'Diis-err', 'time']:
-
-            if hasattr(self, 'linesearch') and self.linesearch:
-                return
-
-            self.skip_line(inputfile, 'dashes')
-            line = next(inputfile)
-            values = []
-            while line.strip():
-
-                # Sometimes there are things in between iterations with fewer columns,
-                # and we want to skip those lines, most probably. An exception might
-                # unrestricted calcualtions, which show extra RMS density and DIIS
-                # errors, although it is not clear yet whether these are for the
-                # beta orbitals or somethine else. The iterations look like this in that case:
-                #   convergence    iter        energy       DeltaE   RMS-Dens  Diis-err    time
-                # ---------------- ----- ----------------- --------- --------- ---------  ------
-                # d= 0,ls=0.0,diis     1   -382.0243202601 -8.28D+02  7.77D-03  1.04D-01    30.0
-                #                                                     7.68D-03  1.02D-01
-                # d= 0,ls=0.0,diis     2   -382.0647539758 -4.04D-02  4.64D-03  1.95D-02    59.2
-                #                                                     5.39D-03  2.36D-02
-                # ...
-                if len(line[17:].split()) == 6:
-                    iter, energy, deltaE, dens, diis, time = line[17:].split()
-                    val_energy = float(deltaE.replace('D', 'E'))
-                    val_density = float(dens.replace('D', 'E'))
-                    val_gradient = float(diis.replace('D', 'E'))
-                    values.append([val_energy, val_density, val_gradient])
-
-                line = next(inputfile)
-
-            if not hasattr(self, 'scfvalues'):
-                self.scfvalues = []
-
-            self.scfvalues.append(values)
-
-        # These triggers are supposed to catch the current step in a geometry optimization search
-        # and determine whether we are currently in the main (initial) SCF cycle of that step
-        # or in the subsequent line search. The step is printed between dashes like this:
-        #
-        #          --------
-        #          Step   0
-        #          --------
-        #
-        # and the summary lines that describe the main SCF cycle for the frsit step look like this:
-        #
-        #@ Step       Energy      Delta E   Gmax     Grms     Xrms     Xmax   Walltime
-        #@ ---- ---------------- -------- -------- -------- -------- -------- --------
-        #@    0    -379.76896249  0.0D+00  0.04567  0.01110  0.00000  0.00000      4.2
-        #                                                       ok       ok
-        #
-        # However, for subsequent step the format is a bit different:
-        #
-        #  Step       Energy      Delta E   Gmax     Grms     Xrms     Xmax   Walltime
-        #  ---- ---------------- -------- -------- -------- -------- -------- --------
-        #@    2    -379.77794602 -7.4D-05  0.00118  0.00023  0.00440  0.01818     14.8
-        #                                              ok
-        #
-        # There is also a summary of the line search (which we don't use now), like this:
-        #
-        # Line search:
-        #     step= 1.00 grad=-1.8D-05 hess= 8.9D-06 energy=   -379.777955 mode=accept
-        # new step= 1.00                   predicted energy=   -379.777955
-        #
-        if line[10:14] == "Step":
-            self.geostep = int(line.split()[-1])
-            self.skip_line(inputfile, 'dashes')
-            self.linesearch = False
-        if line[0] == "@" and line.split()[1] == "Step":
-            at_and_dashes = next(inputfile)
-            line = next(inputfile)
-            assert int(line.split()[1]) == self.geostep == 0
-            gmax = float(line.split()[4])
-            grms = float(line.split()[5])
-            xrms = float(line.split()[6])
-            xmax = float(line.split()[7])
-            if not hasattr(self, 'geovalues'):
-                self.geovalues = []
-            self.geovalues.append([gmax, grms, xmax, xrms])
-            self.linesearch = True
-        if line[2:6] == "Step":
-            self.skip_line(inputfile, 'dashes')
-            line = next(inputfile)
-            assert int(line.split()[1]) == self.geostep
-            if self.linesearch:
-                #print(line)
-                return
-            gmax = float(line.split()[4])
-            grms = float(line.split()[5])
-            xrms = float(line.split()[6])
-            xmax = float(line.split()[7])
-            if not hasattr(self, 'geovalues'):
-                self.geovalues = []
-            self.geovalues.append([gmax, grms, xmax, xrms])
-            self.linesearch = True
-
-        # There is a clear message when the geometry optimization has converged:
-        #
-        #      ----------------------
-        #      Optimization converged
-        #      ----------------------
-        #
-        if line.strip() == "Optimization converged":
-            self.skip_line(inputfile, 'dashes')
-            if not hasattr(self, 'optdone'):
-                self.optdone = []
-            self.optdone.append(len(self.geovalues) - 1)
-
-        if "Failed to converge" in line and hasattr(self, 'geovalues'):
-            if not hasattr(self, 'optdone'):
-                self.optdone = []
-
-        # The line containing the final SCF energy seems to be always identifiable like this.
-        if "Total SCF energy" in line or "Total DFT energy" in line:
-
-            # NWChem often does a line search during geometry optimization steps, reporting
-            # the SCF information but not the coordinates (which are not necessarily 'intermediate'
-            # since the step size can become smaller). We want to skip these SCF cycles,
-            # unless the coordinates can also be extracted (possibly from the gradients?).
-            if hasattr(self, 'linesearch') and self.linesearch:
-                return
-
-            if not hasattr(self, "scfenergies"):
-                self.scfenergies = []
-            energy = float(line.split()[-1])
-            energy = utils.convertor(energy, "hartree", "eV")
-            self.scfenergies.append(energy)
-
-        # The final MO orbitals are printed in a simple list, but apparently not for
-        # DFT calcs, and often this list does not contain all MOs, so make sure to
-        # parse them from the MO analysis below if possible. This section will be like this:
-        #
-        #       Symmetry analysis of molecular orbitals - final
-        #       -----------------------------------------------
-        #
-        #  Numbering of irreducible representations:
-        #
-        #     1 ag          2 au          3 bg          4 bu
-        #
-        #  Orbital symmetries:
-        #
-        #     1 bu          2 ag          3 bu          4 ag          5 bu
-        #     6 ag          7 bu          8 ag          9 bu         10 ag
-        # ...
-        if line.strip() == "Symmetry analysis of molecular orbitals - final":
-
-            self.skip_lines(inputfile, ['d', 'b', 'numbering', 'b', 'reps', 'b', 'syms', 'b'])
-
-            if not hasattr(self, 'mosyms'):
-                self.mosyms = [[None]*self.nbasis]
-            line = next(inputfile)
-            while line.strip():
-                ncols = len(line.split())
-                assert ncols % 2 == 0
-                for i in range(ncols//2):
-                    index = int(line.split()[i*2]) - 1
-                    sym = line.split()[i*2+1]
-                    sym = sym[0].upper() + sym[1:]
-                    if self.mosyms[0][index]:
-                        if self.mosyms[0][index] != sym:
-                            self.logger.warning("Symmetry of MO %i has changed" % (index+1))
-                    self.mosyms[0][index] = sym
-                line = next(inputfile)
-
-        # The same format is used for HF and DFT molecular orbital analysis. We want to parse
-        # the MO energies from this section, although it is printed already before this with
-        # less precision (might be useful to parse that if this is not available). Also, this
-        # section contains coefficients for the leading AO contributions, so it might also
-        # be useful to parse and use those values if the full vectors are not printed.
-        #
-        # The block looks something like this (two separate alpha/beta blocks in the unrestricted case):
-        #
-        #                       ROHF Final Molecular Orbital Analysis
-        #                       -------------------------------------
-        #
-        # Vector    1  Occ=2.000000D+00  E=-1.104059D+01  Symmetry=bu
-        #              MO Center=  1.4D-17,  0.0D+00, -6.5D-37, r^2= 2.1D+00
-        #   Bfn.  Coefficient  Atom+Function         Bfn.  Coefficient  Atom+Function
-        #  ----- ------------  ---------------      ----- ------------  ---------------
-        #     1      0.701483   1 C  s                 6     -0.701483   2 C  s
-        #
-        # Vector    2  Occ=2.000000D+00  E=-1.104052D+01  Symmetry=ag
-        # ...
-        # Vector   12  Occ=2.000000D+00  E=-1.020253D+00  Symmetry=bu
-        #              MO Center= -1.4D-17, -5.6D-17,  2.9D-34, r^2= 7.9D+00
-        #   Bfn.  Coefficient  Atom+Function         Bfn.  Coefficient  Atom+Function
-        #  ----- ------------  ---------------      ----- ------------  ---------------
-        #    36     -0.298699  11 C  s                41      0.298699  12 C  s
-        #     2      0.270804   1 C  s                 7     -0.270804   2 C  s
-        #    48     -0.213655  15 C  s                53      0.213655  16 C  s
-        # ...
-        #
-        if "Final" in line and "Molecular Orbital Analysis" in line:
-
-            # Unrestricted jobs have two such blocks, for alpha and beta orbitals, and
-            # we need to keep track of which one we're parsing (always alpha in restricted case).
-            unrestricted = ("Alpha" in line) or ("Beta" in line)
-            alphabeta = int("Beta" in line)
-
-            self.skip_lines(inputfile, ['dashes', 'blank'])
-
-            energies = []
-            symmetries = [None]*self.nbasis
-            line = next(inputfile)
-            homo = 0
-            while line[:7] == " Vector":
-
-                # Note: the vector count starts from 1 in NWChem.
-                nvector = int(line[7:12])
-
-                # A nonzero occupancy for SCF jobs means the orbital is occupied.
-                if ("Occ=2.0" in line) or ("Occ=1.0" in line):
-                    homo = nvector-1
-
-                # If the printout does not start from the first MO, assume None for all previous orbitals.
-                if len(energies) == 0 and nvector > 1:
-                    for i in range(1, nvector):
-                        energies.append(None)
-
-                energy = float(line[34:47].replace('D', 'E'))
-                energy = utils.convertor(energy, "hartree", "eV")
-                energies.append(energy)
-
-                # When symmetry is not used, this part of the line is missing.
-                if line[47:58].strip() == "Symmetry=":
-                    sym = line[58:].strip()
-                    sym = sym[0].upper() + sym[1:]
-                    symmetries[nvector-1] = sym
-
-                line = next(inputfile)
-                if "MO Center" in line:
-                    line = next(inputfile)
-                if "Bfn." in line:
-                    line = next(inputfile)
-                if "-----" in line:
-                    line = next(inputfile)
-                while line.strip():
-                    line = next(inputfile)
-                line = next(inputfile)
-
-            self.set_attribute('nmo', nvector)
-
-            if not hasattr(self, 'moenergies') or (len(self.moenergies) > alphabeta):
-                self.moenergies = []
-            self.moenergies.append(energies)
-
-            if not hasattr(self, 'mosyms') or (len(self.mosyms) > alphabeta):
-                self.mosyms = []
-            self.mosyms.append(symmetries)
-
-            if not hasattr(self, 'homos') or (len(self.homos) > alphabeta):
-                self.homos = []
-            self.homos.append(homo)
-
-        # This is where the full MO vectors are printed, but a special directive is needed for it:
-        #
-        #                                 Final MO vectors
-        #                                 ----------------
-        #
-        #
-        # global array: alpha evecs[1:60,1:60],  handle: -995
-        #
-        #            1           2           3           4           5           6
-        #       ----------- ----------- ----------- ----------- ----------- -----------
-        #   1      -0.69930    -0.69930    -0.02746    -0.02769    -0.00313    -0.02871
-        #   2      -0.03156    -0.03135     0.00410     0.00406     0.00078     0.00816
-        #   3       0.00002    -0.00003     0.00067     0.00065    -0.00526    -0.00120
-        # ...
-        #
-        if line.strip() == "Final MO vectors":
-
-            if not hasattr(self, 'mocoeffs'):
-                self.mocoeffs = []
-
-            self.skip_lines(inputfile, ['d', 'b', 'b'])
-
-            # The columns are MOs, rows AOs, but that's and educated guess since no
-            # atom information is printed alongside the indices. This next line gives
-            # the dimensions, which we can check. if set before this. Also, this line
-            # specifies whether we are dealing with alpha or beta vectors.
-            array_info = next(inputfile)
-            while ("global array" in array_info):
-                alphabeta = int(line.split()[2] == "beta")
-                size = array_info.split('[')[1].split(']')[0]
-                nbasis = int(size.split(',')[0].split(':')[1])
-                nmo = int(size.split(',')[1].split(':')[1])
-                self.set_attribute('nbasis', nbasis)
-                self.set_attribute('nmo', nmo)
-
-                self.skip_line(inputfile, 'blank')
-                mocoeffs = []
-                while len(mocoeffs) < self.nmo:
-                    nmos = list(map(int, next(inputfile).split()))
-                    assert len(mocoeffs) == nmos[0] - 1
-                    for n in nmos:
-                        mocoeffs.append([])
-                    self.skip_line(inputfile, 'dashes')
-                    for nb in range(nbasis):
-                        line = next(inputfile)
-                        index = int(line.split()[0])
-                        assert index == nb+1
-                        coefficients = list(map(float, line.split()[1:]))
-                        assert len(coefficients) == len(nmos)
-                        for i, c in enumerate(coefficients):
-                            mocoeffs[nmos[i]-1].append(c)
-                    self.skip_line(inputfile, 'blank')
-                self.mocoeffs.append(mocoeffs)
-
-                array_info = next(inputfile)
-
-        # For Hartree-Fock, the atomic Mulliken charges are typically printed like this:
-        #
-        #  Mulliken analysis of the total density
-        #  --------------------------------------
-        #
-        #    Atom       Charge   Shell Charges
-        # -----------   ------   -------------------------------------------------------
-        #    1 C    6     6.00   1.99  1.14  2.87
-        #    2 C    6     6.00   1.99  1.14  2.87
-        # ...
-        if line.strip() == "Mulliken analysis of the total density":
-
-            if not hasattr(self, "atomcharges"):
-                self.atomcharges = {}
-
-            self.skip_lines(inputfile, ['d', 'b', 'header', 'd'])
-
-            charges = []
-            line = next(inputfile)
-            while line.strip():
-                index, atomname, nuclear, atom = line.split()[:4]
-                shells = line.split()[4:]
-                charges.append(float(atom)-float(nuclear))
-                line = next(inputfile)
-            self.atomcharges['mulliken'] = charges
-
-        # Not the the 'overlap population' as printed in the Mulliken population analysis,
-        # is not the same thing as the 'overlap matrix'. In fact, it is the overlap matrix
-        # multiplied elementwise times the density matrix.
-        #
-        #          ----------------------------
-        #          Mulliken population analysis
-        #          ----------------------------
-        #
-        #          ----- Total      overlap population -----
-        #
-        #                               1              2              3              4              5              6              7
-        #
-        #    1   1 C  s            2.0694818227  -0.0535883400  -0.0000000000  -0.0000000000  -0.0000000000  -0.0000000000   0.0000039991
-        #    2   1 C  s           -0.0535883400   0.8281341291   0.0000000000  -0.0000000000   0.0000000000   0.0000039991  -0.0009906747
-        # ...
-        #
-        # DFT does not seem to print the separate listing of Mulliken charges
-        # by default, but they are printed by this modules later on. They are also print
-        # for Hartree-Fock runs, though, so in that case make sure they are consistent.
-        if line.strip() == "Mulliken population analysis":
-
-            self.skip_lines(inputfile, ['d', 'b', 'total_overlap_population', 'b'])
-
-            overlaps = []
-            line = next(inputfile)
-            while all([c.isdigit() for c in line.split()]):
-
-                # There is always a line with the MO indices printed in thie block.
-                indices = [int(i)-1 for i in line.split()]
-                for i in indices:
-                    overlaps.append([])
-
-                # There is usually a blank line after the MO indices, but
-                # there are exceptions, so check if line is blank first.
-                line = next(inputfile)
-                if not line.strip():
-                    line = next(inputfile)
-
-                # Now we can iterate or atomic orbitals.
-                for nao in range(self.nbasis):
-                    data = list(map(float, line.split()[4:]))
-                    for i, d in enumerate(data):
-                        overlaps[indices[i]].append(d)
-                    line = next(inputfile)
-
-                line = next(inputfile)
-
-            # This header should be printed later, before the charges are print, which of course
-            # are just sums of the overlaps and could be calculated. But we just go ahead and
-            # parse them, make sure they're consistent with previously parsed values and
-            # use these since they are more precise (previous precision could have been just 0.01).
-            while "Total      gross population on atoms" not in line:
-                line = next(inputfile)
-            self.skip_line(inputfile, 'blank')
-            charges = []
-            for i in range(self.natom):
-                line = next(inputfile)
-                iatom, element, ncharge, epop = line.split()
-                iatom = int(iatom)
-                ncharge = float(ncharge)
-                epop = float(epop)
-                assert iatom == (i+1)
-                charges.append(epop-ncharge)
-
-            if not hasattr(self, 'atomcharges'):
-                self.atomcharges = {}
-            if not "mulliken" in self.atomcharges:
-                self.atomcharges['mulliken'] = charges
-            else:
-                assert max(self.atomcharges['mulliken'] - numpy.array(charges)) < 0.01
-                self.atomcharges['mulliken'] = charges
-
-        # NWChem prints the dipole moment in atomic units first, and we could just fast forward
-        # to the values in Debye, which are also printed. But we can also just convert them
-        # right away and so parse a little bit less. Note how the reference point is print
-        # here within the block nicely, as it is for all moment later.
-        #
-        #          -------------
-        #          Dipole Moment
-        #          -------------
-        #
-        # Center of charge (in au) is the expansion point
-        #         X =       0.0000000 Y =       0.0000000 Z =       0.0000000
-        #
-        #   Dipole moment        0.0000000000 Debye(s)
-        #             DMX        0.0000000000 DMXEFC        0.0000000000
-        #             DMY        0.0000000000 DMYEFC        0.0000000000
-        #             DMZ       -0.0000000000 DMZEFC        0.0000000000
-        #
-        # ...
-        #
-        if line.strip() == "Dipole Moment":
-
-            self.skip_lines(inputfile, ['d', 'b'])
-
-            reference_comment = next(inputfile)
-            assert "(in au)" in reference_comment
-            reference = next(inputfile).split()
-            self.reference = [reference[-7], reference[-4], reference[-1]]
-            self.reference = numpy.array([float(x) for x in self.reference])
-            self.reference = utils.convertor(self.reference, 'bohr', 'Angstrom')
-
-            self.skip_line(inputfile, 'blank')
-
-            magnitude = next(inputfile)
-            assert magnitude.split()[-1] == "A.U."
-
-            dipole = []
-            for i in range(3):
-                line = next(inputfile)
-                dipole.append(float(line.split()[1]))
-
-            dipole = utils.convertor(numpy.array(dipole), "ebohr", "Debye")
-
-            if not hasattr(self, 'moments'):
-                self.moments = [self.reference, dipole]
-            else:
-                self.moments[1] == dipole
-
-        # The quadrupole moment is pretty straightforward to parse. There are several
-        # blocks printed, and the first one called 'second moments' contains the raw
-        # moments, and later traceless values are printed. The moments, however, are
-        # not in lexicographical order, so we need to sort them. Also, the first block
-        # is in atomic units, so remember to convert to Buckinghams along the way.
-        #
-        #          -----------------
-        #          Quadrupole Moment
-        #          -----------------
-        #
-        # Center of charge (in au) is the expansion point
-        #         X =       0.0000000 Y =       0.0000000 Z =       0.0000000
-        #
-        # < R**2 > = ********** a.u.  ( 1 a.u. = 0.280023 10**(-16) cm**2 )
-        # ( also called diamagnetic susceptibility )
-        #
-        #   Second moments in atomic units
-        #
-        #   Component  Electronic+nuclear     Point charges             Total
-        #  --------------------------------------------------------------------------
-        #      XX          -38.3608511210          0.0000000000        -38.3608511210
-        #      YY          -39.0055467347          0.0000000000        -39.0055467347
-        # ...
-        #
-        if line.strip() == "Quadrupole Moment":
-
-            self.skip_lines(inputfile, ['d', 'b'])
-
-            reference_comment = next(inputfile)
-            assert "(in au)" in reference_comment
-            reference = next(inputfile).split()
-            self.reference = [reference[-7], reference[-4], reference[-1]]
-            self.reference = numpy.array([float(x) for x in self.reference])
-            self.reference = utils.convertor(self.reference, 'bohr', 'Angstrom')
-
-            self.skip_lines(inputfile, ['b', 'units', 'susc', 'b'])
-
-            line = next(inputfile)
-            assert line.strip() == "Second moments in atomic units"
-
-            self.skip_lines(inputfile, ['b', 'header', 'd'])
-
-            # Parse into a dictionary and then sort by the component key.
-            quadrupole = {}
-            for i in range(6):
-                line = next(inputfile)
-                quadrupole[line.split()[0]] = float(line.split()[-1])
-            lex = sorted(quadrupole.keys())
-            quadrupole = [quadrupole[key] for key in lex]
-
-            quadrupole = utils.convertor(numpy.array(quadrupole), "ebohr2", "Buckingham")
-
-            # The checking of potential previous values if a bit more involved here,
-            # because it turns out NWChem has separate keywords for dipole, quadrupole
-            # and octupole output. So, it is perfectly possible to print the quadrupole
-            # and not the dipole... if that is the case set the former to None and
-            # issue a warning. Also, a regression has been added to cover this case.
-            if not hasattr(self, 'moments') or len(self.moments) < 2:
-                self.logger.warning("Found quadrupole moments but no previous dipole")
-                self.moments = [self.reference, None, quadrupole]
-            else:
-                if len(self.moments) == 2:
-                    self.moments.append(quadrupole)
-                else:
-                    assert self.moments[2] == quadrupole
-
-        # The octupole moment is analogous to the quadrupole, but there are more components
-        # and the checking of previously parsed dipole and quadrupole moments is more involved,
-        # with a corresponding test also added to regressions.
-        #
-        #          ---------------
-        #          Octupole Moment
-        #          ---------------
-        #
-        # Center of charge (in au) is the expansion point
-        #         X =       0.0000000 Y =       0.0000000 Z =       0.0000000
-        #
-        #   Third moments in atomic units
-        #
-        #   Component  Electronic+nuclear     Point charges             Total
-        #  --------------------------------------------------------------------------
-        #      XXX          -0.0000000000          0.0000000000         -0.0000000000
-        #      YYY          -0.0000000000          0.0000000000         -0.0000000000
-        # ...
-        #
-        if line.strip() == "Octupole Moment":
-
-            self.skip_lines(inputfile, ['d', 'b'])
-
-            reference_comment = next(inputfile)
-            assert "(in au)" in reference_comment
-            reference = next(inputfile).split()
-            self.reference = [reference[-7], reference[-4], reference[-1]]
-            self.reference = numpy.array([float(x) for x in self.reference])
-            self.reference = utils.convertor(self.reference, 'bohr', 'Angstrom')
-
-            self.skip_line(inputfile, 'blank')
-
-            line = next(inputfile)
-            assert line.strip() == "Third moments in atomic units"
-
-            self.skip_lines(inputfile, ['b', 'header', 'd'])
-
-            octupole = {}
-            for i in range(10):
-                line = next(inputfile)
-                octupole[line.split()[0]] = float(line.split()[-1])
-            lex = sorted(octupole.keys())
-            octupole = [octupole[key] for key in lex]
-
-            octupole = utils.convertor(numpy.array(octupole), "ebohr3", "Debye.ang2")
-
-            if not hasattr(self, 'moments') or len(self.moments) < 2:
-                self.logger.warning("Found octupole moments but no previous dipole or quadrupole moments")
-                self.moments = [self.reference, None, None, octupole]
-            elif len(self.moments) == 2:
-                self.logger.warning("Found octupole moments but no previous quadrupole moments")
-                self.moments.append(None)
-                self.moments.append(octupole)
-            else:
-                if len(self.moments) == 3:
-                    self.moments.append(octupole)
-                else:
-                    assert self.moments[3] == octupole
-
-        if "Total MP2 energy" in line:
-            mpenerg = float(line.split()[-1])
-            if not hasattr(self, "mpenergies"):
-                self.mpenergies = []
-            self.mpenergies.append([])
-            self.mpenergies[-1].append(utils.convertor(mpenerg, "hartree", "eV"))
-
-        if "CCSD(T) total energy / hartree" in line:
-            ccenerg = float(line.split()[-1])
-            if not hasattr(self, "ccenergies"):
-                self.ccenergies = []
-            self.ccenergies.append([])
-            self.ccenergies[-1].append(utils.convertor(ccenerg, "hartree", "eV"))
-
-    def after_parsing(self):
-        """NWChem-specific routines for after parsing file.
-
-        Currently, expands self.shells() into self.aonames.
-        """
-
-        # setup a few necessary things, including a regular expression
-        # for matching the shells
-<<<<<<< HEAD
-        elements = [self.table.element[x] for x in self.atomnos]
-=======
-        table = utils.PeriodicTable()
-        elements = [table.element[x] for x in self.atomnos]
->>>>>>> 78766021
-        pattern = re.compile("(\ds)+(\dp)*(\dd)*(\df)*(\dg)*")
-
-        labels = {}
-        labels['s'] = ["%iS"]
-        labels['p'] = ["%iPX", "%iPY", "%iPZ"]
-        if self.shells['type'] == 'spherical':
-            labels['d'] = ['%iD-2', '%iD-1', '%iD0', '%iD1', '%iD2']
-            labels['f'] = ['%iF-3', '%iF-2', '%iF-1', '%iF0',
-                           '%iF1', '%iF2', '%iF3']
-            labels['g'] = ['%iG-4', '%iG-3', '%iG-2', '%iG-1', '%iG0',
-                           '%iG1', '%iG2', '%iG3', '%iG4']
-        elif self.shells['type'] == 'cartesian':
-            labels['d'] = ['%iDXX', '%iDXY', '%iDXZ',
-                           '%iDYY', '%iDYZ',
-                           '%iDZZ']
-            labels['f'] = ['%iFXXX', '%iFXXY', '%iFXXZ',
-                           '%iFXYY', '%iFXYZ', '%iFXZZ',
-                           '%iFYYY', '%iFYYZ', '%iFYZZ',
-                           '%iFZZZ']
-            labels['g'] = ['%iGXXXX', '%iGXXXY', '%iGXXXZ',
-                           '%iGXXYY', '%iGXXYZ', '%iGXXZZ',
-                           '%iGXYYY', '%iGXYYZ', '%iGXYZZ',
-                           '%iGXZZZ', '%iGYYYY', '%iGYYYZ',
-                           '%iGYYZZ', '%iGYZZZ', '%iGZZZZ']
-        else:
-            self.logger.warning("Found a non-standard aoname representation type.")
-            return
-
-        # now actually build aonames
-        # involves expanding 2s1p into appropriate types
-
-        self.aonames = []
-        for i, element in enumerate(elements):
-            try:
-                shell_text = self.shells[element]
-            except KeyError:
-                del self.aonames
-                msg = "Cannot determine aonames for at least one atom."
-                self.logger.warning(msg)
-                break
-
-            prefix = "%s%i_" % (element, i + 1)  # (e.g. C1_)
-
-            matches = pattern.match(shell_text)
-            for j, group in enumerate(matches.groups()):
-                if group is None:
-                    continue
-
-                count = int(group[:-1])
-                label = group[-1]
-
-                for k in range(count):
-                    temp = [x % (j + k + 1) for x in labels[label]]
-                    self.aonames.extend([prefix + x for x in temp])
-
-
-if __name__ == "__main__":
-    import doctest, nwchemparser
-    doctest.testmod(nwchemparser, verbose=False)
+# -*- coding: utf-8 -*-
+#
+# This file is part of cclib (http://cclib.github.io), a library for parsing
+# and interpreting the results of computational chemistry packages.
+#
+# Copyright (C) 2008-2014, the cclib development team
+#
+# The library is free software, distributed under the terms of
+# the GNU Lesser General Public version 2.1 or later. You should have
+# received a copy of the license along with cclib. You can also access
+# the full license online at http://www.gnu.org/copyleft/lgpl.html.
+
+"""Parser for NWChem output files"""
+
+
+import itertools
+import re
+
+import numpy
+
+from . import logfileparser
+from . import utils
+
+
+class NWChem(logfileparser.Logfile):
+    """An NWChem log file."""
+
+    def __init__(self, *args, **kwargs):
+
+        # Call the __init__ method of the superclass
+        super(NWChem, self).__init__(logname="NWChem", *args, **kwargs)
+
+    def __str__(self):
+        """Return a string representation of the object."""
+        return "NWChem log file %s" % (self.filename)
+
+    def __repr__(self):
+        """Return a representation of the object."""
+        return 'NWChem("%s")' % (self.filename)
+
+    def normalisesym(self, label):
+        """Use standard symmetry labels instead of NWChem labels.
+
+        To normalise:
+        (1) If label is one of [SG, PI, PHI, DLTA], replace by [sigma, pi, phi, delta]
+        (2) replace any G or U by their lowercase equivalent
+
+        >>> sym = NWChem("dummyfile").normalisesym
+        >>> labels = ['A1', 'AG', 'A1G', "SG", "PI", "PHI", "DLTA", 'DLTU', 'SGG']
+        >>> map(sym, labels)
+        ['A1', 'Ag', 'A1g', 'sigma', 'pi', 'phi', 'delta', 'delta.u', 'sigma.g']
+        """
+        # FIXME if necessary
+        return label
+
+    name2element = lambda self, lbl: "".join(itertools.takewhile(str.isalpha, str(lbl)))
+
+    def extract(self, inputfile, line):
+        """Extract information from the file object inputfile."""
+
+        # This is printed in the input module, so should always be the first coordinates,
+        # and contains some basic information we want to parse as well. However, this is not
+        # the only place where the coordinates are printed during geometry optimization,
+        # since the gradients module has a separate coordinate printout, which happens
+        # alongside the coordinate gradients. This geometry printout happens at the
+        # beginning of each optimization step only.
+        if line.strip() == 'Geometry "geometry" -> ""' or line.strip() == 'Geometry "geometry" -> "geometry"':
+
+            self.skip_lines(inputfile, ['dashes', 'blank', 'units', 'blank', 'header', 'dashes'])
+
+            if not hasattr(self, 'atomcoords'):
+                self.atomcoords = []
+
+            line = next(inputfile)
+            coords = []
+            atomnos = []
+            while line.strip():
+                # The column labeled 'tag' is usually empty, but I'm not sure whether it can have spaces,
+                # so for now assume that it can and that there will be seven columns in that case.
+                if len(line.split()) == 6:
+                    index, atomname, nuclear, x, y, z = line.split()
+                else:
+                    index, atomname, tag, nuclear, x, y, z = line.split()
+                coords.append(list(map(float, [x, y, z])))
+                atomnos.append(int(float(nuclear)))
+                line = next(inputfile)
+
+            self.atomcoords.append(coords)
+
+            self.set_attribute('atomnos', atomnos)
+
+        # If the geometry is printed in XYZ format, it will have the number of atoms.
+        if line[12:31] == "XYZ format geometry":
+
+            self.skip_line(inputfile, 'dashes')
+            natom = int(next(inputfile).strip())
+            self.set_attribute('natom', natom)
+
+        if line.strip() == "NWChem Geometry Optimization":
+            self.skip_lines(inputfile, ['d', 'b', 'b', 'b', 'b', 'title', 'b', 'b'])
+            line = next(inputfile)
+            while line.strip():
+                if "maximum gradient threshold" in line:
+                    gmax = float(line.split()[-1])
+                if "rms gradient threshold" in line:
+                    grms = float(line.split()[-1])
+                if "maximum cartesian step threshold" in line:
+                    xmax = float(line.split()[-1])
+                if "rms cartesian step threshold" in line:
+                    xrms = float(line.split()[-1])
+                line = next(inputfile)
+
+            self.set_attribute('geotargets', [gmax, grms, xmax, xrms])
+
+        # NWChem does not normally print the basis set for each atom, but rather
+        # chooses the concise option of printing Gaussian coefficients for each
+        # atom type/element only once. Therefore, we need to first parse those
+        # coefficients and afterwards build the appropriate gbasis attribute based
+        # on that and atom types/elements already parsed (atomnos). However, if atom
+        # are given different names (number after element, like H1 and H2), then NWChem
+        # generally prints the gaussian parameters for all unique names, like this:
+        #
+        #                      Basis "ao basis" -> "ao basis" (cartesian)
+        #                      -----
+        #  O (Oxygen)
+        #  ----------
+        #            Exponent  Coefficients
+        #       -------------- ---------------------------------------------------------
+        #  1 S  1.30709320E+02  0.154329
+        #  1 S  2.38088610E+01  0.535328
+        # (...)
+        #
+        #  H1 (Hydrogen)
+        #  -------------
+        #            Exponent  Coefficients
+        #       -------------- ---------------------------------------------------------
+        #  1 S  3.42525091E+00  0.154329
+        # (...)
+        #
+        #  H2 (Hydrogen)
+        #  -------------
+        #            Exponent  Coefficients
+        #       -------------- ---------------------------------------------------------
+        #  1 S  3.42525091E+00  0.154329
+        # (...)
+        #
+        # This current parsing code below assumes all atoms of the same element
+        # use the same basis set, but that might not be true, and this will probably
+        # need to be considered in the future when such a logfile appears.
+        if line.strip() == """Basis "ao basis" -> "ao basis" (cartesian)""":
+            self.skip_line(inputfile, 'dashes')
+            gbasis_dict = {}
+            line = next(inputfile)
+            while line.strip():
+                atomname = line.split()[0]
+                atomelement = self.name2element(atomname)
+                gbasis_dict[atomelement] = []
+                self.skip_lines(inputfile, ['d', 'labels', 'd'])
+                shells = []
+                line = next(inputfile)
+                while line.strip() and line.split()[0].isdigit():
+                    shell = None
+                    while line.strip():
+                        nshell, type, exp, coeff = line.split()
+                        nshell = int(nshell)
+                        assert len(shells) == nshell - 1
+                        if not shell:
+                            shell = (type, [])
+                        else:
+                            assert shell[0] == type
+                        exp = float(exp)
+                        coeff = float(coeff)
+                        shell[1].append((exp, coeff))
+                        line = next(inputfile)
+                    shells.append(shell)
+                    line = next(inputfile)
+                gbasis_dict[atomelement].extend(shells)
+
+            gbasis = []
+            for i in range(self.natom):
+                atomtype = self.table.element[self.atomnos[i]]
+                gbasis.append(gbasis_dict[atomtype])
+
+            self.set_attribute('gbasis', gbasis)
+
+        # Normally the indexes of AOs assigned to specific atoms are also not printed,
+        # so we need to infer that. We could do that from the previous section,
+        # it might be worthwhile to take numbers from two different places, hence
+        # the code below, which builds atombasis based on the number of functions
+        # listed in this summary of the AO basis. Similar to previous section, here
+        # we assume all atoms of the same element have the same basis sets, but
+        # this will probably need to be revised later.
+
+        # The section we can glean info about aonmaes looks like:
+        #
+        # Summary of "ao basis" -> "ao basis" (cartesian)
+        # ------------------------------------------------------------------------------
+        #       Tag                 Description            Shells   Functions and Types
+        # ---------------- ------------------------------  ------  ---------------------
+        # C                           sto-3g                  3        5   2s1p
+        # H                           sto-3g                  1        1   1s
+        #
+        # However, we need to make sure not to match the following entry lines:
+        #
+        # *  Summary of "ao basis" -> "" (cartesian)
+        # *  Summary of allocated global arrays
+        #
+        # Unfortantely, "ao basis" isn't unique because it can be renamed to anything for
+        # later reference: http://www.nwchem-sw.org/index.php/Basis
+        # It also appears that we have to handle cartesian vs. spherical
+
+        if line[1:11] == "Summary of":
+            match = re.match(' Summary of "([^\"]*)" -> "([^\"]*)" \((.+)\)', line)
+
+            if match and match.group(1) == match.group(2):
+
+                self.skip_lines(inputfile, ['d', 'title', 'd'])
+
+                self.shells = {}
+                self.shells["type"] = match.group(3)
+
+                atombasis_dict = {}
+
+                line = next(inputfile)
+                while line.strip():
+                    atomname, desc, shells, funcs, types = line.split()
+                    atomelement = self.name2element(atomname)
+
+                    self.shells[atomname] = types
+                    atombasis_dict[atomelement] = int(funcs)
+                    line = next(inputfile)
+
+                last = 0
+                atombasis = []
+                for atom in self.atomnos:
+                    atomelement = self.table.element[atom]
+                    nfuncs = atombasis_dict[atomelement]
+                    atombasis.append(list(range(last, last+nfuncs)))
+                    last = atombasis[-1][-1] + 1
+
+                self.set_attribute('atombasis', atombasis)
+
+        # This section contains general parameters for Hartree-Fock calculations,
+        # which do not contain the 'General Information' section like most jobs.
+        if line.strip() == "NWChem SCF Module":
+            # If the calculation doesn't have a title specified, there
+            # aren't as many lines to skip here.
+            self.skip_lines(inputfile, ['d', 'b', 'b'])
+            line = next(inputfile)
+            if line.strip():
+                self.skip_lines(inputfile, ['b', 'b', 'b'])
+            line = next(inputfile)
+            while line.strip():
+                if line[2:8] == "charge":
+                    charge = int(float(line.split()[-1]))
+                    self.set_attribute('charge', charge)
+                if line[2:13] == "open shells":
+                    unpaired = int(line.split()[-1])
+                    self.set_attribute('mult', 2*unpaired + 1)
+                if line[2:7] == "atoms":
+                    natom = int(line.split()[-1])
+                    self.set_attribute('natom', natom)
+                if line[2:11] == "functions":
+                    nfuncs = int(line.split()[-1])
+                    self.set_attribute("nbasis", nfuncs)
+                line = next(inputfile)
+
+        # This section contains general parameters for DFT calculations, as well as
+        # for the many-electron theory module.
+        if line.strip() == "General Information":
+
+            if hasattr(self, 'linesearch') and self.linesearch:
+                return
+
+            while line.strip():
+
+                if "No. of atoms" in line:
+                    self.set_attribute('natom', int(line.split()[-1]))
+                if "Charge" in line:
+                    self.set_attribute('charge', int(line.split()[-1]))
+                if "Spin multiplicity" in line:
+                    mult = line.split()[-1]
+                    if mult == "singlet":
+                        mult = 1
+                    self.set_attribute('mult', int(mult))
+                if "AO basis - number of function" in line:
+                    nfuncs = int(line.split()[-1])
+                    self.set_attribute('nbasis', nfuncs)
+
+                # These will be present only in the DFT module.
+                if "Convergence on energy requested" in line:
+                    target_energy = float(line.split()[-1].replace('D', 'E'))
+                if "Convergence on density requested" in line:
+                    target_density = float(line.split()[-1].replace('D', 'E'))
+                if "Convergence on gradient requested" in line:
+                    target_gradient = float(line.split()[-1].replace('D', 'E'))
+
+                line = next(inputfile)
+
+            # Pretty nasty temporary hack to set scftargets only in the SCF module.
+            if "target_energy" in dir() and "target_density" in dir() and "target_gradient" in dir():
+                if not hasattr(self, 'scftargets'):
+                    self.scftargets = []
+                self.scftargets.append([target_energy, target_density, target_gradient])
+
+        # If the full overlap matrix is printed, it looks like this:
+        #
+        # global array: Temp Over[1:60,1:60],  handle: -996
+        #
+        #            1           2           3           4           5           6
+        #       ----------- ----------- ----------- ----------- ----------- -----------
+        #   1       1.00000     0.24836    -0.00000    -0.00000     0.00000     0.00000
+        #   2       0.24836     1.00000     0.00000    -0.00000     0.00000     0.00030
+        #   3      -0.00000     0.00000     1.00000     0.00000     0.00000    -0.00014
+        # ...
+        if "global array: Temp Over[" in line:
+
+            self.set_attribute('nbasis', int(line.split('[')[1].split(',')[0].split(':')[1]))
+            self.set_attribute('nmo', int(line.split(']')[0].split(',')[1].split(':')[1]))
+
+            aooverlaps = []
+            while len(aooverlaps) < self.nbasis:
+
+                self.skip_line(inputfile, 'blank')
+
+                indices = [int(i) for i in inputfile.next().split()]
+                assert indices[0] == len(aooverlaps) + 1
+
+                self.skip_line(inputfile, "dashes")
+                data = [inputfile.next().split() for i in range(self.nbasis)]
+                indices = [int(d[0]) for d in data]
+                assert indices == list(range(1, self.nbasis+1))
+
+                for i in range(1, len(data[0])):
+                    vector = [float(d[i]) for d in data]
+                    aooverlaps.append(vector)
+
+            self.set_attribute('aooverlaps', aooverlaps)
+
+        if line.strip() in ("The SCF is already converged", "The DFT is already converged"):
+            if self.linesearch:
+                return
+            self.scftargets.append(self.scftargets[-1])
+            self.scfvalues.append(self.scfvalues[-1])
+
+        # The default (only?) SCF algorithm for Hartree-Fock is a preconditioned conjugate
+        # gradient method that apparently "always" converges, so this header should reliably
+        # signal a start of the SCF cycle. The convergence targets are also printed here.
+        if line.strip() == "Quadratically convergent ROHF":
+
+            if hasattr(self, 'linesearch') and self.linesearch:
+                return
+
+            while not "Final" in line:
+
+                # Only the norm of the orbital gradient is used to test convergence.
+                if line[:22] == " Convergence threshold":
+                    target = float(line.split()[-1])
+                    if not hasattr(self, "scftargets"):
+                        self.scftargets = []
+                    self.scftargets.append([target])
+
+                    # This is critical for the stop condition of the section,
+                    # because the 'Final Fock-matrix accuracy' is along the way.
+                    # It would be prudent to find a more robust stop condition.
+                    while list(set(line.strip())) != ["-"]:
+                        line = next(inputfile)
+
+                if line.split() == ['iter', 'energy', 'gnorm', 'gmax', 'time']:
+                    values = []
+                    self.skip_line(inputfile, 'dashes')
+                    line = next(inputfile)
+                    while line.strip():
+                        it, energy, gnorm, gmax, time = line.split()
+                        gnorm = float(gnorm.replace('D', 'E'))
+                        values.append([gnorm])
+                        line = next(inputfile)
+                    if not hasattr(self, 'scfvalues'):
+                        self.scfvalues = []
+                    self.scfvalues.append(values)
+
+                line = next(inputfile)
+
+        # The SCF for DFT does not use the same algorithm as Hartree-Fock, but always
+        # seems to use the following format to report SCF convergence:
+        #   convergence    iter        energy       DeltaE   RMS-Dens  Diis-err    time
+        # ---------------- ----- ----------------- --------- --------- ---------  ------
+        # d= 0,ls=0.0,diis     1   -382.2544324446 -8.28D+02  1.42D-02  3.78D-01    23.2
+        # d= 0,ls=0.0,diis     2   -382.3017298534 -4.73D-02  6.99D-03  3.82D-02    39.3
+        # d= 0,ls=0.0,diis     3   -382.2954343173  6.30D-03  4.21D-03  7.95D-02    55.3
+        # ...
+        if line.split() == ['convergence', 'iter', 'energy', 'DeltaE', 'RMS-Dens', 'Diis-err', 'time']:
+
+            if hasattr(self, 'linesearch') and self.linesearch:
+                return
+
+            self.skip_line(inputfile, 'dashes')
+            line = next(inputfile)
+            values = []
+            while line.strip():
+
+                # Sometimes there are things in between iterations with fewer columns,
+                # and we want to skip those lines, most probably. An exception might
+                # unrestricted calcualtions, which show extra RMS density and DIIS
+                # errors, although it is not clear yet whether these are for the
+                # beta orbitals or somethine else. The iterations look like this in that case:
+                #   convergence    iter        energy       DeltaE   RMS-Dens  Diis-err    time
+                # ---------------- ----- ----------------- --------- --------- ---------  ------
+                # d= 0,ls=0.0,diis     1   -382.0243202601 -8.28D+02  7.77D-03  1.04D-01    30.0
+                #                                                     7.68D-03  1.02D-01
+                # d= 0,ls=0.0,diis     2   -382.0647539758 -4.04D-02  4.64D-03  1.95D-02    59.2
+                #                                                     5.39D-03  2.36D-02
+                # ...
+                if len(line[17:].split()) == 6:
+                    iter, energy, deltaE, dens, diis, time = line[17:].split()
+                    val_energy = float(deltaE.replace('D', 'E'))
+                    val_density = float(dens.replace('D', 'E'))
+                    val_gradient = float(diis.replace('D', 'E'))
+                    values.append([val_energy, val_density, val_gradient])
+
+                line = next(inputfile)
+
+            if not hasattr(self, 'scfvalues'):
+                self.scfvalues = []
+
+            self.scfvalues.append(values)
+
+        # These triggers are supposed to catch the current step in a geometry optimization search
+        # and determine whether we are currently in the main (initial) SCF cycle of that step
+        # or in the subsequent line search. The step is printed between dashes like this:
+        #
+        #          --------
+        #          Step   0
+        #          --------
+        #
+        # and the summary lines that describe the main SCF cycle for the frsit step look like this:
+        #
+        #@ Step       Energy      Delta E   Gmax     Grms     Xrms     Xmax   Walltime
+        #@ ---- ---------------- -------- -------- -------- -------- -------- --------
+        #@    0    -379.76896249  0.0D+00  0.04567  0.01110  0.00000  0.00000      4.2
+        #                                                       ok       ok
+        #
+        # However, for subsequent step the format is a bit different:
+        #
+        #  Step       Energy      Delta E   Gmax     Grms     Xrms     Xmax   Walltime
+        #  ---- ---------------- -------- -------- -------- -------- -------- --------
+        #@    2    -379.77794602 -7.4D-05  0.00118  0.00023  0.00440  0.01818     14.8
+        #                                              ok
+        #
+        # There is also a summary of the line search (which we don't use now), like this:
+        #
+        # Line search:
+        #     step= 1.00 grad=-1.8D-05 hess= 8.9D-06 energy=   -379.777955 mode=accept
+        # new step= 1.00                   predicted energy=   -379.777955
+        #
+        if line[10:14] == "Step":
+            self.geostep = int(line.split()[-1])
+            self.skip_line(inputfile, 'dashes')
+            self.linesearch = False
+        if line[0] == "@" and line.split()[1] == "Step":
+            at_and_dashes = next(inputfile)
+            line = next(inputfile)
+            assert int(line.split()[1]) == self.geostep == 0
+            gmax = float(line.split()[4])
+            grms = float(line.split()[5])
+            xrms = float(line.split()[6])
+            xmax = float(line.split()[7])
+            if not hasattr(self, 'geovalues'):
+                self.geovalues = []
+            self.geovalues.append([gmax, grms, xmax, xrms])
+            self.linesearch = True
+        if line[2:6] == "Step":
+            self.skip_line(inputfile, 'dashes')
+            line = next(inputfile)
+            assert int(line.split()[1]) == self.geostep
+            if self.linesearch:
+                #print(line)
+                return
+            gmax = float(line.split()[4])
+            grms = float(line.split()[5])
+            xrms = float(line.split()[6])
+            xmax = float(line.split()[7])
+            if not hasattr(self, 'geovalues'):
+                self.geovalues = []
+            self.geovalues.append([gmax, grms, xmax, xrms])
+            self.linesearch = True
+
+        # There is a clear message when the geometry optimization has converged:
+        #
+        #      ----------------------
+        #      Optimization converged
+        #      ----------------------
+        #
+        if line.strip() == "Optimization converged":
+            self.skip_line(inputfile, 'dashes')
+            if not hasattr(self, 'optdone'):
+                self.optdone = []
+            self.optdone.append(len(self.geovalues) - 1)
+
+        if "Failed to converge" in line and hasattr(self, 'geovalues'):
+            if not hasattr(self, 'optdone'):
+                self.optdone = []
+
+        # The line containing the final SCF energy seems to be always identifiable like this.
+        if "Total SCF energy" in line or "Total DFT energy" in line:
+
+            # NWChem often does a line search during geometry optimization steps, reporting
+            # the SCF information but not the coordinates (which are not necessarily 'intermediate'
+            # since the step size can become smaller). We want to skip these SCF cycles,
+            # unless the coordinates can also be extracted (possibly from the gradients?).
+            if hasattr(self, 'linesearch') and self.linesearch:
+                return
+
+            if not hasattr(self, "scfenergies"):
+                self.scfenergies = []
+            energy = float(line.split()[-1])
+            energy = utils.convertor(energy, "hartree", "eV")
+            self.scfenergies.append(energy)
+
+        # The final MO orbitals are printed in a simple list, but apparently not for
+        # DFT calcs, and often this list does not contain all MOs, so make sure to
+        # parse them from the MO analysis below if possible. This section will be like this:
+        #
+        #       Symmetry analysis of molecular orbitals - final
+        #       -----------------------------------------------
+        #
+        #  Numbering of irreducible representations:
+        #
+        #     1 ag          2 au          3 bg          4 bu
+        #
+        #  Orbital symmetries:
+        #
+        #     1 bu          2 ag          3 bu          4 ag          5 bu
+        #     6 ag          7 bu          8 ag          9 bu         10 ag
+        # ...
+        if line.strip() == "Symmetry analysis of molecular orbitals - final":
+
+            self.skip_lines(inputfile, ['d', 'b', 'numbering', 'b', 'reps', 'b', 'syms', 'b'])
+
+            if not hasattr(self, 'mosyms'):
+                self.mosyms = [[None]*self.nbasis]
+            line = next(inputfile)
+            while line.strip():
+                ncols = len(line.split())
+                assert ncols % 2 == 0
+                for i in range(ncols//2):
+                    index = int(line.split()[i*2]) - 1
+                    sym = line.split()[i*2+1]
+                    sym = sym[0].upper() + sym[1:]
+                    if self.mosyms[0][index]:
+                        if self.mosyms[0][index] != sym:
+                            self.logger.warning("Symmetry of MO %i has changed" % (index+1))
+                    self.mosyms[0][index] = sym
+                line = next(inputfile)
+
+        # The same format is used for HF and DFT molecular orbital analysis. We want to parse
+        # the MO energies from this section, although it is printed already before this with
+        # less precision (might be useful to parse that if this is not available). Also, this
+        # section contains coefficients for the leading AO contributions, so it might also
+        # be useful to parse and use those values if the full vectors are not printed.
+        #
+        # The block looks something like this (two separate alpha/beta blocks in the unrestricted case):
+        #
+        #                       ROHF Final Molecular Orbital Analysis
+        #                       -------------------------------------
+        #
+        # Vector    1  Occ=2.000000D+00  E=-1.104059D+01  Symmetry=bu
+        #              MO Center=  1.4D-17,  0.0D+00, -6.5D-37, r^2= 2.1D+00
+        #   Bfn.  Coefficient  Atom+Function         Bfn.  Coefficient  Atom+Function
+        #  ----- ------------  ---------------      ----- ------------  ---------------
+        #     1      0.701483   1 C  s                 6     -0.701483   2 C  s
+        #
+        # Vector    2  Occ=2.000000D+00  E=-1.104052D+01  Symmetry=ag
+        # ...
+        # Vector   12  Occ=2.000000D+00  E=-1.020253D+00  Symmetry=bu
+        #              MO Center= -1.4D-17, -5.6D-17,  2.9D-34, r^2= 7.9D+00
+        #   Bfn.  Coefficient  Atom+Function         Bfn.  Coefficient  Atom+Function
+        #  ----- ------------  ---------------      ----- ------------  ---------------
+        #    36     -0.298699  11 C  s                41      0.298699  12 C  s
+        #     2      0.270804   1 C  s                 7     -0.270804   2 C  s
+        #    48     -0.213655  15 C  s                53      0.213655  16 C  s
+        # ...
+        #
+        if "Final" in line and "Molecular Orbital Analysis" in line:
+
+            # Unrestricted jobs have two such blocks, for alpha and beta orbitals, and
+            # we need to keep track of which one we're parsing (always alpha in restricted case).
+            unrestricted = ("Alpha" in line) or ("Beta" in line)
+            alphabeta = int("Beta" in line)
+
+            self.skip_lines(inputfile, ['dashes', 'blank'])
+
+            energies = []
+            symmetries = [None]*self.nbasis
+            line = next(inputfile)
+            homo = 0
+            while line[:7] == " Vector":
+
+                # Note: the vector count starts from 1 in NWChem.
+                nvector = int(line[7:12])
+
+                # A nonzero occupancy for SCF jobs means the orbital is occupied.
+                if ("Occ=2.0" in line) or ("Occ=1.0" in line):
+                    homo = nvector-1
+
+                # If the printout does not start from the first MO, assume None for all previous orbitals.
+                if len(energies) == 0 and nvector > 1:
+                    for i in range(1, nvector):
+                        energies.append(None)
+
+                energy = float(line[34:47].replace('D', 'E'))
+                energy = utils.convertor(energy, "hartree", "eV")
+                energies.append(energy)
+
+                # When symmetry is not used, this part of the line is missing.
+                if line[47:58].strip() == "Symmetry=":
+                    sym = line[58:].strip()
+                    sym = sym[0].upper() + sym[1:]
+                    symmetries[nvector-1] = sym
+
+                line = next(inputfile)
+                if "MO Center" in line:
+                    line = next(inputfile)
+                if "Bfn." in line:
+                    line = next(inputfile)
+                if "-----" in line:
+                    line = next(inputfile)
+                while line.strip():
+                    line = next(inputfile)
+                line = next(inputfile)
+
+            self.set_attribute('nmo', nvector)
+
+            if not hasattr(self, 'moenergies') or (len(self.moenergies) > alphabeta):
+                self.moenergies = []
+            self.moenergies.append(energies)
+
+            if not hasattr(self, 'mosyms') or (len(self.mosyms) > alphabeta):
+                self.mosyms = []
+            self.mosyms.append(symmetries)
+
+            if not hasattr(self, 'homos') or (len(self.homos) > alphabeta):
+                self.homos = []
+            self.homos.append(homo)
+
+        # This is where the full MO vectors are printed, but a special directive is needed for it:
+        #
+        #                                 Final MO vectors
+        #                                 ----------------
+        #
+        #
+        # global array: alpha evecs[1:60,1:60],  handle: -995
+        #
+        #            1           2           3           4           5           6
+        #       ----------- ----------- ----------- ----------- ----------- -----------
+        #   1      -0.69930    -0.69930    -0.02746    -0.02769    -0.00313    -0.02871
+        #   2      -0.03156    -0.03135     0.00410     0.00406     0.00078     0.00816
+        #   3       0.00002    -0.00003     0.00067     0.00065    -0.00526    -0.00120
+        # ...
+        #
+        if line.strip() == "Final MO vectors":
+
+            if not hasattr(self, 'mocoeffs'):
+                self.mocoeffs = []
+
+            self.skip_lines(inputfile, ['d', 'b', 'b'])
+
+            # The columns are MOs, rows AOs, but that's and educated guess since no
+            # atom information is printed alongside the indices. This next line gives
+            # the dimensions, which we can check. if set before this. Also, this line
+            # specifies whether we are dealing with alpha or beta vectors.
+            array_info = next(inputfile)
+            while ("global array" in array_info):
+                alphabeta = int(line.split()[2] == "beta")
+                size = array_info.split('[')[1].split(']')[0]
+                nbasis = int(size.split(',')[0].split(':')[1])
+                nmo = int(size.split(',')[1].split(':')[1])
+                self.set_attribute('nbasis', nbasis)
+                self.set_attribute('nmo', nmo)
+
+                self.skip_line(inputfile, 'blank')
+                mocoeffs = []
+                while len(mocoeffs) < self.nmo:
+                    nmos = list(map(int, next(inputfile).split()))
+                    assert len(mocoeffs) == nmos[0] - 1
+                    for n in nmos:
+                        mocoeffs.append([])
+                    self.skip_line(inputfile, 'dashes')
+                    for nb in range(nbasis):
+                        line = next(inputfile)
+                        index = int(line.split()[0])
+                        assert index == nb+1
+                        coefficients = list(map(float, line.split()[1:]))
+                        assert len(coefficients) == len(nmos)
+                        for i, c in enumerate(coefficients):
+                            mocoeffs[nmos[i]-1].append(c)
+                    self.skip_line(inputfile, 'blank')
+                self.mocoeffs.append(mocoeffs)
+
+                array_info = next(inputfile)
+
+        # For Hartree-Fock, the atomic Mulliken charges are typically printed like this:
+        #
+        #  Mulliken analysis of the total density
+        #  --------------------------------------
+        #
+        #    Atom       Charge   Shell Charges
+        # -----------   ------   -------------------------------------------------------
+        #    1 C    6     6.00   1.99  1.14  2.87
+        #    2 C    6     6.00   1.99  1.14  2.87
+        # ...
+        if line.strip() == "Mulliken analysis of the total density":
+
+            if not hasattr(self, "atomcharges"):
+                self.atomcharges = {}
+
+            self.skip_lines(inputfile, ['d', 'b', 'header', 'd'])
+
+            charges = []
+            line = next(inputfile)
+            while line.strip():
+                index, atomname, nuclear, atom = line.split()[:4]
+                shells = line.split()[4:]
+                charges.append(float(atom)-float(nuclear))
+                line = next(inputfile)
+            self.atomcharges['mulliken'] = charges
+
+        # Not the the 'overlap population' as printed in the Mulliken population analysis,
+        # is not the same thing as the 'overlap matrix'. In fact, it is the overlap matrix
+        # multiplied elementwise times the density matrix.
+        #
+        #          ----------------------------
+        #          Mulliken population analysis
+        #          ----------------------------
+        #
+        #          ----- Total      overlap population -----
+        #
+        #                               1              2              3              4              5              6              7
+        #
+        #    1   1 C  s            2.0694818227  -0.0535883400  -0.0000000000  -0.0000000000  -0.0000000000  -0.0000000000   0.0000039991
+        #    2   1 C  s           -0.0535883400   0.8281341291   0.0000000000  -0.0000000000   0.0000000000   0.0000039991  -0.0009906747
+        # ...
+        #
+        # DFT does not seem to print the separate listing of Mulliken charges
+        # by default, but they are printed by this modules later on. They are also print
+        # for Hartree-Fock runs, though, so in that case make sure they are consistent.
+        if line.strip() == "Mulliken population analysis":
+
+            self.skip_lines(inputfile, ['d', 'b', 'total_overlap_population', 'b'])
+
+            overlaps = []
+            line = next(inputfile)
+            while all([c.isdigit() for c in line.split()]):
+
+                # There is always a line with the MO indices printed in thie block.
+                indices = [int(i)-1 for i in line.split()]
+                for i in indices:
+                    overlaps.append([])
+
+                # There is usually a blank line after the MO indices, but
+                # there are exceptions, so check if line is blank first.
+                line = next(inputfile)
+                if not line.strip():
+                    line = next(inputfile)
+
+                # Now we can iterate or atomic orbitals.
+                for nao in range(self.nbasis):
+                    data = list(map(float, line.split()[4:]))
+                    for i, d in enumerate(data):
+                        overlaps[indices[i]].append(d)
+                    line = next(inputfile)
+
+                line = next(inputfile)
+
+            # This header should be printed later, before the charges are print, which of course
+            # are just sums of the overlaps and could be calculated. But we just go ahead and
+            # parse them, make sure they're consistent with previously parsed values and
+            # use these since they are more precise (previous precision could have been just 0.01).
+            while "Total      gross population on atoms" not in line:
+                line = next(inputfile)
+            self.skip_line(inputfile, 'blank')
+            charges = []
+            for i in range(self.natom):
+                line = next(inputfile)
+                iatom, element, ncharge, epop = line.split()
+                iatom = int(iatom)
+                ncharge = float(ncharge)
+                epop = float(epop)
+                assert iatom == (i+1)
+                charges.append(epop-ncharge)
+
+            if not hasattr(self, 'atomcharges'):
+                self.atomcharges = {}
+            if not "mulliken" in self.atomcharges:
+                self.atomcharges['mulliken'] = charges
+            else:
+                assert max(self.atomcharges['mulliken'] - numpy.array(charges)) < 0.01
+                self.atomcharges['mulliken'] = charges
+
+        # NWChem prints the dipole moment in atomic units first, and we could just fast forward
+        # to the values in Debye, which are also printed. But we can also just convert them
+        # right away and so parse a little bit less. Note how the reference point is print
+        # here within the block nicely, as it is for all moment later.
+        #
+        #          -------------
+        #          Dipole Moment
+        #          -------------
+        #
+        # Center of charge (in au) is the expansion point
+        #         X =       0.0000000 Y =       0.0000000 Z =       0.0000000
+        #
+        #   Dipole moment        0.0000000000 Debye(s)
+        #             DMX        0.0000000000 DMXEFC        0.0000000000
+        #             DMY        0.0000000000 DMYEFC        0.0000000000
+        #             DMZ       -0.0000000000 DMZEFC        0.0000000000
+        #
+        # ...
+        #
+        if line.strip() == "Dipole Moment":
+
+            self.skip_lines(inputfile, ['d', 'b'])
+
+            reference_comment = next(inputfile)
+            assert "(in au)" in reference_comment
+            reference = next(inputfile).split()
+            self.reference = [reference[-7], reference[-4], reference[-1]]
+            self.reference = numpy.array([float(x) for x in self.reference])
+            self.reference = utils.convertor(self.reference, 'bohr', 'Angstrom')
+
+            self.skip_line(inputfile, 'blank')
+
+            magnitude = next(inputfile)
+            assert magnitude.split()[-1] == "A.U."
+
+            dipole = []
+            for i in range(3):
+                line = next(inputfile)
+                dipole.append(float(line.split()[1]))
+
+            dipole = utils.convertor(numpy.array(dipole), "ebohr", "Debye")
+
+            if not hasattr(self, 'moments'):
+                self.moments = [self.reference, dipole]
+            else:
+                self.moments[1] == dipole
+
+        # The quadrupole moment is pretty straightforward to parse. There are several
+        # blocks printed, and the first one called 'second moments' contains the raw
+        # moments, and later traceless values are printed. The moments, however, are
+        # not in lexicographical order, so we need to sort them. Also, the first block
+        # is in atomic units, so remember to convert to Buckinghams along the way.
+        #
+        #          -----------------
+        #          Quadrupole Moment
+        #          -----------------
+        #
+        # Center of charge (in au) is the expansion point
+        #         X =       0.0000000 Y =       0.0000000 Z =       0.0000000
+        #
+        # < R**2 > = ********** a.u.  ( 1 a.u. = 0.280023 10**(-16) cm**2 )
+        # ( also called diamagnetic susceptibility )
+        #
+        #   Second moments in atomic units
+        #
+        #   Component  Electronic+nuclear     Point charges             Total
+        #  --------------------------------------------------------------------------
+        #      XX          -38.3608511210          0.0000000000        -38.3608511210
+        #      YY          -39.0055467347          0.0000000000        -39.0055467347
+        # ...
+        #
+        if line.strip() == "Quadrupole Moment":
+
+            self.skip_lines(inputfile, ['d', 'b'])
+
+            reference_comment = next(inputfile)
+            assert "(in au)" in reference_comment
+            reference = next(inputfile).split()
+            self.reference = [reference[-7], reference[-4], reference[-1]]
+            self.reference = numpy.array([float(x) for x in self.reference])
+            self.reference = utils.convertor(self.reference, 'bohr', 'Angstrom')
+
+            self.skip_lines(inputfile, ['b', 'units', 'susc', 'b'])
+
+            line = next(inputfile)
+            assert line.strip() == "Second moments in atomic units"
+
+            self.skip_lines(inputfile, ['b', 'header', 'd'])
+
+            # Parse into a dictionary and then sort by the component key.
+            quadrupole = {}
+            for i in range(6):
+                line = next(inputfile)
+                quadrupole[line.split()[0]] = float(line.split()[-1])
+            lex = sorted(quadrupole.keys())
+            quadrupole = [quadrupole[key] for key in lex]
+
+            quadrupole = utils.convertor(numpy.array(quadrupole), "ebohr2", "Buckingham")
+
+            # The checking of potential previous values if a bit more involved here,
+            # because it turns out NWChem has separate keywords for dipole, quadrupole
+            # and octupole output. So, it is perfectly possible to print the quadrupole
+            # and not the dipole... if that is the case set the former to None and
+            # issue a warning. Also, a regression has been added to cover this case.
+            if not hasattr(self, 'moments') or len(self.moments) < 2:
+                self.logger.warning("Found quadrupole moments but no previous dipole")
+                self.moments = [self.reference, None, quadrupole]
+            else:
+                if len(self.moments) == 2:
+                    self.moments.append(quadrupole)
+                else:
+                    assert self.moments[2] == quadrupole
+
+        # The octupole moment is analogous to the quadrupole, but there are more components
+        # and the checking of previously parsed dipole and quadrupole moments is more involved,
+        # with a corresponding test also added to regressions.
+        #
+        #          ---------------
+        #          Octupole Moment
+        #          ---------------
+        #
+        # Center of charge (in au) is the expansion point
+        #         X =       0.0000000 Y =       0.0000000 Z =       0.0000000
+        #
+        #   Third moments in atomic units
+        #
+        #   Component  Electronic+nuclear     Point charges             Total
+        #  --------------------------------------------------------------------------
+        #      XXX          -0.0000000000          0.0000000000         -0.0000000000
+        #      YYY          -0.0000000000          0.0000000000         -0.0000000000
+        # ...
+        #
+        if line.strip() == "Octupole Moment":
+
+            self.skip_lines(inputfile, ['d', 'b'])
+
+            reference_comment = next(inputfile)
+            assert "(in au)" in reference_comment
+            reference = next(inputfile).split()
+            self.reference = [reference[-7], reference[-4], reference[-1]]
+            self.reference = numpy.array([float(x) for x in self.reference])
+            self.reference = utils.convertor(self.reference, 'bohr', 'Angstrom')
+
+            self.skip_line(inputfile, 'blank')
+
+            line = next(inputfile)
+            assert line.strip() == "Third moments in atomic units"
+
+            self.skip_lines(inputfile, ['b', 'header', 'd'])
+
+            octupole = {}
+            for i in range(10):
+                line = next(inputfile)
+                octupole[line.split()[0]] = float(line.split()[-1])
+            lex = sorted(octupole.keys())
+            octupole = [octupole[key] for key in lex]
+
+            octupole = utils.convertor(numpy.array(octupole), "ebohr3", "Debye.ang2")
+
+            if not hasattr(self, 'moments') or len(self.moments) < 2:
+                self.logger.warning("Found octupole moments but no previous dipole or quadrupole moments")
+                self.moments = [self.reference, None, None, octupole]
+            elif len(self.moments) == 2:
+                self.logger.warning("Found octupole moments but no previous quadrupole moments")
+                self.moments.append(None)
+                self.moments.append(octupole)
+            else:
+                if len(self.moments) == 3:
+                    self.moments.append(octupole)
+                else:
+                    assert self.moments[3] == octupole
+
+        if "Total MP2 energy" in line:
+            mpenerg = float(line.split()[-1])
+            if not hasattr(self, "mpenergies"):
+                self.mpenergies = []
+            self.mpenergies.append([])
+            self.mpenergies[-1].append(utils.convertor(mpenerg, "hartree", "eV"))
+
+        if "CCSD(T) total energy / hartree" in line:
+            ccenerg = float(line.split()[-1])
+            if not hasattr(self, "ccenergies"):
+                self.ccenergies = []
+            self.ccenergies.append([])
+            self.ccenergies[-1].append(utils.convertor(ccenerg, "hartree", "eV"))
+
+    def after_parsing(self):
+        """NWChem-specific routines for after parsing file.
+
+        Currently, expands self.shells() into self.aonames.
+        """
+
+        # setup a few necessary things, including a regular expression
+        # for matching the shells
+        table = utils.PeriodicTable()
+        elements = [table.element[x] for x in self.atomnos]
+        pattern = re.compile("(\ds)+(\dp)*(\dd)*(\df)*(\dg)*")
+
+        labels = {}
+        labels['s'] = ["%iS"]
+        labels['p'] = ["%iPX", "%iPY", "%iPZ"]
+        if self.shells['type'] == 'spherical':
+            labels['d'] = ['%iD-2', '%iD-1', '%iD0', '%iD1', '%iD2']
+            labels['f'] = ['%iF-3', '%iF-2', '%iF-1', '%iF0',
+                           '%iF1', '%iF2', '%iF3']
+            labels['g'] = ['%iG-4', '%iG-3', '%iG-2', '%iG-1', '%iG0',
+                           '%iG1', '%iG2', '%iG3', '%iG4']
+        elif self.shells['type'] == 'cartesian':
+            labels['d'] = ['%iDXX', '%iDXY', '%iDXZ',
+                           '%iDYY', '%iDYZ',
+                           '%iDZZ']
+            labels['f'] = ['%iFXXX', '%iFXXY', '%iFXXZ',
+                           '%iFXYY', '%iFXYZ', '%iFXZZ',
+                           '%iFYYY', '%iFYYZ', '%iFYZZ',
+                           '%iFZZZ']
+            labels['g'] = ['%iGXXXX', '%iGXXXY', '%iGXXXZ',
+                           '%iGXXYY', '%iGXXYZ', '%iGXXZZ',
+                           '%iGXYYY', '%iGXYYZ', '%iGXYZZ',
+                           '%iGXZZZ', '%iGYYYY', '%iGYYYZ',
+                           '%iGYYZZ', '%iGYZZZ', '%iGZZZZ']
+        else:
+            self.logger.warning("Found a non-standard aoname representation type.")
+            return
+
+        # now actually build aonames
+        # involves expanding 2s1p into appropriate types
+
+        self.aonames = []
+        for i, element in enumerate(elements):
+            try:
+                shell_text = self.shells[element]
+            except KeyError:
+                del self.aonames
+                msg = "Cannot determine aonames for at least one atom."
+                self.logger.warning(msg)
+                break
+
+            prefix = "%s%i_" % (element, i + 1)  # (e.g. C1_)
+
+            matches = pattern.match(shell_text)
+            for j, group in enumerate(matches.groups()):
+                if group is None:
+                    continue
+
+                count = int(group[:-1])
+                label = group[-1]
+
+                for k in range(count):
+                    temp = [x % (j + k + 1) for x in labels[label]]
+                    self.aonames.extend([prefix + x for x in temp])
+
+
+if __name__ == "__main__":
+    import doctest, nwchemparser
+    doctest.testmod(nwchemparser, verbose=False)